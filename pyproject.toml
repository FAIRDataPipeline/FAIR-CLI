--- conflicted
+++ resolved
@@ -57,12 +57,8 @@
 Jinja2 = "^3.0.1"
 PyYAML = "^5.4.1"
 simplejson = "^3.17.5"
-<<<<<<< HEAD
-validators = "^0.18.2"
-=======
 pre-commit = "^2.15.0"
 pydantic = "^1.8.2"
->>>>>>> 32f47014
 
 [tool.poetry.dev-dependencies]
 pytest = "^6.2.4"
