--- conflicted
+++ resolved
@@ -38,11 +38,8 @@
 import uuid
 
 import click
-<<<<<<< HEAD
 import re
 import rich
-=======
->>>>>>> 32f47014
 import git
 import rich
 import yaml
@@ -162,24 +159,12 @@
         self._setup_server()
 
     def push(self, remote: str = "origin"):
-<<<<<<< HEAD
         _staged_data_products = self._stager.get_item_list(True, "data_product")
         fdp_sync.push_data_products(
             fdp_conf.get_local_uri(),
             fdp_conf.get_remote_uri(self._session_loc, remote),
             fdp_conf.get_remote_token(self._session_loc, remote),
             _staged_data_products
-=======
-        self._logger.debug(
-            f"Pushing items in '{self._session_config}:write' to remote"
-            f" registry '{remote}'"
-        )
-        fdp_sync.push_from_config(
-            fdp_conf.get_local_uri(),
-            fdp_conf.get_remote_uri(self._session_loc, remote),
-            fdp_conf.get_remote_token(self._session_loc, remote),
-            self._session_config,
->>>>>>> 32f47014
         )
 
     def purge(
@@ -188,10 +173,7 @@
         local_cfg: bool = False,
         global_cfg: bool = False,
         clear_data: bool = False,
-<<<<<<< HEAD
-=======
         clear_all: bool = False,
->>>>>>> 32f47014
     ) -> None:
         """Remove FAIR-CLI tracking from the given directory
 
@@ -211,11 +193,7 @@
         _root_dir = os.path.join(
             fdp_com.find_fair_root(self._session_loc), fdp_com.FAIR_FOLDER
         )
-<<<<<<< HEAD
         if local_cfg and os.path.exists(_root_dir):
-=======
-        if os.path.exists(_root_dir):
->>>>>>> 32f47014
             if verbose:
                 click.echo(f"Removing directory '{_root_dir}'")
             shutil.rmtree(_root_dir)
@@ -255,7 +233,6 @@
             fdp_serv.SwitchMode.USER_STOP,
             fdp_serv.SwitchMode.FORCE_STOP,
         ]:
-<<<<<<< HEAD
             _cache_addr = os.path.join(fdp_com.session_cache_dir(), "user.run")
             if not fdp_serv.check_server_running():
                 raise fdp_exc.UnexpectedRegistryServerState("Server is not running.")
@@ -264,22 +241,6 @@
             click.echo("Stopping local registry server.")
             fdp_serv.stop_server(
                 force=self._run_mode == fdp_serv.SwitchMode.FORCE_STOP,
-=======
-            self._stop_server()
-
-    def _stop_server(self) -> None:
-        _cache_addr = os.path.join(fdp_com.session_cache_dir(), "user.run")
-        if not fdp_serv.check_server_running():
-            raise fdp_exc.UnexpectedRegistryServerState("Server is not running.")
-        if os.path.exists(_cache_addr):
-            os.remove(_cache_addr)
-        click.echo("Stopping local registry server.")
-        if (os.listdir(fdp_com.session_cache_dir()) 
-            and self._run_mode != fdp_serv.SwitchMode.FORCE_STOP):
-            raise fdp_exc.UnexpectedRegistryServerState(
-                "Cannot stop registry, a process may still be running",
-                hint="You can force stop using '--force'"
->>>>>>> 32f47014
             )
         fdp_serv.stop_server(
             force=self._run_mode == fdp_serv.SwitchMode.FORCE_STOP,
@@ -394,13 +355,9 @@
         if os.path.exists(fdp_com.local_fdpconfig(self._session_loc)):
             self._local_config = fdp_conf.read_local_fdpconfig(self._session_loc)
 
-<<<<<<< HEAD
     def change_staging_state(
         self, identifier: str, type_to_stage: str = "data_product", stage: bool = True
     ) -> None:
-=======
-    def change_staging_state(self, job_to_stage: str, stage: bool = True) -> None:
->>>>>>> 32f47014
         """Change the staging status of a given run
 
         Parameters
@@ -726,15 +683,12 @@
             )
             os.remove(_cache_addr)
 
-<<<<<<< HEAD
         if (
             not os.path.exists(os.path.join(fdp_com.session_cache_dir(), "user.run"))
             and self._run_mode != fdp_serv.SwitchMode.NO_SERVER
         ):
             fdp_serv.stop_server()
 
-=======
->>>>>>> 32f47014
         with open(fdp_com.global_fdpconfig(), "w") as f:
             yaml.dump(self._global_config, f)
         with open(fdp_com.local_fdpconfig(self._session_loc), "w") as f:
