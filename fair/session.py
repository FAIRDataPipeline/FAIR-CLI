#!/usr/bin/python3
# -*- coding: utf-8 -*-
"""
    Session
    =======

    Manage synchronisation of data and metadata relating to runs using the
    FAIR Data Pipeline system.

    Contents
    ========

    Classes
    -------

        FAIR - main class for performing synchronisations and executing jobs

    Misc Variables
    --------------

        __author__
        __license__
        __credits__
        __status__
        __copyright__

"""

__date__ = "2021-06-28"

import copy
import glob
import logging
import os
import pathlib
import shutil
import typing
import datetime
import uuid

import click
import re
import rich
import git
import pydantic
import rich
import yaml
from rich.console import Console
from rich.table import Table

import fair.common as fdp_com
import fair.configuration as fdp_conf
import fair.exceptions as fdp_exc
import fair.history as fdp_hist
import fair.registry.server as fdp_serv
import fair.registry.sync as fdp_sync
import fair.run as fdp_run
import fair.staging as fdp_stage
import fair.templates as fdp_tpl
import fair.testing as fdp_test
<<<<<<< HEAD
import fair.logging as fdp_log
=======
import fair.configuration.validation as fdp_clivalid
>>>>>>> a39ed314


class FAIR:
    """
    A class which provides the main interface for managing runs and data
    transfer between FAIR Data Pipeline registries.

    Methods are based around a user directory which is specified with locations
    being determined relative to the closest FAIR repository root folder (i.e.
    the closest location in the upper hierarchy containing a '.fair' folder).
    """

    _logger = logging.getLogger("FAIRDataPipeline.Session")

    def __init__(
        self,
        repo_loc: str,
        user_config: str = None,
        debug: bool = False,
        server_mode: fdp_serv.SwitchMode = fdp_serv.SwitchMode.NO_SERVER,
        server_port: int = 8000,
        allow_dirty: bool = False,
        testing: bool = False,
    ) -> None:
        """Initialise instance of FAIR sync tool

        All actions are performed relative to the specified folder after the
        local '.fair' directory for the repository has been located.

        A session is usually cached to ensure that the server is not shut down
        when a process is taking place. The exception is where the user
        explicitly requests for it to be started.

        Parameters
        ----------
        repo_loc : str
            location of FAIR repository to update
        user_config : str, optional
            alternative config.yaml user configuration file
        debug : bool, optional
            run in verbose mode
        server_mode : fair.registry.server.SwitchMode, optional
            stop/start server mode during session
        server_port : int, optional
            port to run local registry on, default is 8000
        allow_dirty : bool, optional
            allow runs with uncommitted changes, default is False
        testing : bool
            run in testing mode
        """
        if debug:
            logging.getLogger("FAIRDataPipeline").setLevel(logging.DEBUG)
        self._logger.debug("Starting new session.")
        self._testing = testing
        self._session_loc = repo_loc
        self._allow_dirty = allow_dirty
        self._logger.debug(f"Session location: {self._session_loc}")
        self._run_mode = server_mode
        self._stager: fdp_stage.Stager = fdp_stage.Stager(self._session_loc)
        self._session_id = (
            uuid.uuid4() if server_mode == fdp_serv.SwitchMode.CLI else None
        )

        if user_config and not os.path.exists(user_config):
            raise fdp_exc.FileNotFoundError(
                f"Cannot launch session from configuration file '{user_config}', "
                "file not found."
            )

        self._session_config = user_config or fdp_com.local_user_config(
            self._session_loc
        )

        if server_mode != fdp_serv.SwitchMode.NO_SERVER and not os.path.exists(
            fdp_com.registry_home()
        ):
            raise fdp_exc.RegistryError(
                f"User registry directory '{fdp_com.registry_home()}' was not found, this could "
                "mean the local registry has not been installed."
            )

        if not os.path.exists(fdp_com.global_config_dir()):
            self._logger.debug("Creating directory: %s", fdp_com.global_config_dir())
            os.makedirs(fdp_com.global_config_dir())
            assert os.path.exists(fdp_com.global_config_dir())

        # Initialise all configuration status dictionaries
        self._local_config: typing.Dict[str, typing.Any] = {}
        self._global_config: typing.Dict[str, typing.Any] = {}

        self._logger.debug(
            "Initialising session with:\n"
            "\tsession_config = %s\n"
            "\ttesting        = %s\n"
            "\trun_mode       = %s\n"
            "\tstaging_file   = %s\n"
            "\tsession_id     = %s\n",
            self._session_config,
            self._testing,
            self._run_mode,
            self._stager._staging_file,
            self._session_id,
        )

        self._load_configurations()

        self._setup_server(server_port)

    def push(self, remote: str = "origin"):
        _logs_dir = fdp_hist.history_directory(self._session_loc)
        _now = datetime.datetime.now()
        with fdp_log.JobLogger(_now, _logs_dir, 'fair push', self._session_loc) as out_log:
            _staged_data_products = self._stager.get_item_list(True, "data_product")
            for data_product in _staged_data_products:
                out_log.append(f"Pushing '{data_product}'")
            fdp_sync.push_data_products(
                fdp_conf.get_local_uri(),
                fdp_conf.get_remote_uri(self._session_loc, remote),
                fdp_conf.get_remote_token(self._session_loc, remote),
                _staged_data_products,
            )
            out_log.append("Push successful")

    def purge(
        self,
        verbose: bool = True,
        global_cfg: bool = False,
        clear_data: bool = False,
        clear_all: bool = False,
    ) -> None:
        """Remove FAIR-CLI tracking from the given directory

        Parameters
        ==========
        global_cfg : bool, optional
            remove global directories, default is False
        verbose : bool, optional
            run in verbose mode, default is True
        clear_data : bool, optional
            remove the data directory (potentially dangerous), default is False
        clear_all : bool, optional
            remove all FAIR components from the system, overrides others, default is False
        """
        _root_dir = os.path.join(
            fdp_com.find_fair_root(self._session_loc), fdp_com.FAIR_FOLDER
        )
        if os.path.exists(_root_dir):
            if verbose:
                click.echo(f"Removing directory '{_root_dir}'")
            shutil.rmtree(_root_dir)
        if clear_all:
            try:
                if fdp_serv.check_server_running():
                    fdp_serv.stop_server()
            except (fdp_exc.FileNotFoundError, fdp_exc.CLIConfigurationError):
                click.echo(
                    "Warning: Unable to check if server is running, "
                    "you may need to manually terminate the Django process"
                )
            if verbose and os.path.exists(fdp_com.USER_FAIR_DIR):
                click.echo(f"Removing directory '{fdp_com.USER_FAIR_DIR}'")
            shutil.rmtree(fdp_com.USER_FAIR_DIR)
            return
        if clear_data:
            try:
                if verbose and os.path.exists(fdp_com.default_data_dir()):
                    click.echo(f"Removing directory '{fdp_com.default_data_dir()}'")
                if os.path.exists(fdp_com.default_data_dir()):
                    shutil.rmtree(fdp_com.default_data_dir())
            except FileNotFoundError:
                raise fdp_exc.FileNotFoundError(
                    "Cannot remove local data store, a global CLI configuration "
                    "is required to identify its location"
                )
        if global_cfg:
            if verbose:
                click.echo(f"Removing directory '{fdp_com.global_config_dir()}'")
            _global_dirs = fdp_com.global_config_dir()
            if os.path.exists(_global_dirs):
                shutil.rmtree(_global_dirs)

    def _setup_server(self, port: int) -> None:
        """Start or stop the server if required"""
        self._logger.debug(f"Running server setup for run mode {self._run_mode}")
        if self._run_mode == fdp_serv.SwitchMode.CLI:
            self._setup_server_cli_mode(port)
        elif self._run_mode == fdp_serv.SwitchMode.USER_START:
            self._setup_server_user_start(port)
        elif self._run_mode in [
            fdp_serv.SwitchMode.USER_STOP,
            fdp_serv.SwitchMode.FORCE_STOP,
        ]:
            self._stop_server()

    def _stop_server(self) -> None:
        _cache_addr = os.path.join(fdp_com.session_cache_dir(), "user.run")
        if not fdp_serv.check_server_running():
            raise fdp_exc.UnexpectedRegistryServerState("Server is not running.")
        if os.path.exists(_cache_addr):
            os.remove(_cache_addr)
        click.echo("Stopping local registry server.")
        if (
            os.listdir(fdp_com.session_cache_dir())
            and self._run_mode != fdp_serv.SwitchMode.FORCE_STOP
        ):
            raise fdp_exc.UnexpectedRegistryServerState(
                "Cannot stop registry, a process may still be running",
                hint="You can force stop using '--force'",
            )
        fdp_serv.stop_server(
            force=self._run_mode == fdp_serv.SwitchMode.FORCE_STOP,
        )

    def _setup_server_cli_mode(self, port: int) -> None:
        self.check_is_repo()
        _cache_addr = os.path.join(
            fdp_com.session_cache_dir(), f"{self._session_id}.run"
        )

        self._logger.debug("Checking for existing sessions")
        # If there are no session cache files start the server
        if not glob.glob(os.path.join(fdp_com.session_cache_dir(), "*.run")):
            self._logger.debug("No sessions found, launching server")
            fdp_serv.launch_server(port=port)

        self._logger.debug(f"Creating new session #{self._session_id}")

        if not os.path.exists(fdp_com.session_cache_dir()):
            raise fdp_exc.InternalError(
                "Failed to create session cache file, "
                f"expected cache directory '{fdp_com.session_cache_dir()}' to exist"
            )

        # Create new session cache file
        pathlib.Path(_cache_addr).touch()

    def _setup_server_user_start(self, port: int) -> None:
        if not os.path.exists(fdp_com.session_cache_dir()):
            os.makedirs(fdp_com.session_cache_dir())

        _cache_addr = os.path.join(fdp_com.session_cache_dir(), "user.run")

        if self._global_config and "registries" not in self._global_config:
            raise fdp_exc.CLIConfigurationError(
                "Cannot find server address in current configuration",
                hint="Is the current location a FAIR repository?",
            )

        if fdp_serv.check_server_running():
            raise fdp_exc.UnexpectedRegistryServerState("Server already running.")
        click.echo("Starting local registry server")
        pathlib.Path(_cache_addr).touch()
        fdp_serv.launch_server(port=port, verbose=True)

    def run_job(
        self,
        bash_cmd: str = "",
        mode: fdp_run.CMD_MODE = fdp_run.CMD_MODE.RUN,
        allow_dirty: bool = False,
    ) -> str:
        """Execute a run using the given user configuration file"""
        self.check_is_repo()
        if not os.path.exists(self._session_config):
            self.make_starter_config()

        self._logger.debug("Setting up command execution")

        if allow_dirty:
            self._logger.debug("Allowing uncommitted changes during run.")

        # Only apply constraint for clean repository when executing a run
        if mode != fdp_com.CMD_MODE.RUN:
            allow_dirty = True

        self.check_git_repo_state(allow_dirty=allow_dirty)

        _hash = fdp_run.run_command(
            repo_dir=self._session_loc,
            config_yaml=self._session_config,
            bash_cmd=bash_cmd,
            mode=mode,
            allow_dirty=allow_dirty,
        )

        self._logger.debug(f"Tracking job hash {_hash}")

        self._logger.debug("Updating staging post-run")

        if mode in [fdp_com.CMD_MODE.RUN, fdp_com.CMD_MODE.PULL]:
            self._stager.update_data_product_staging()

        # Automatically add the run to tracking but unstaged
        self._stager.add_to_staging(_hash, "job")

        return _hash

    def check_is_repo(self, location: str = None) -> None:
        """Check that the current location is a FAIR repository"""
        if not location:
            location = self._session_loc
        if not fdp_com.find_fair_root(location):
            raise fdp_exc.FDPRepositoryError(
                f"'{location}' is not a FAIR repository",
                hint="Run 'fair init' to initialise.",
            )

    def check_git_repo_state(
        self, remote_label: str = "origin", allow_dirty: bool = False
    ) -> bool:
        """Checks the git repository is clean and that local matches remote"""
        _repo_root = fdp_com.find_git_root(self._session_loc)
        _repo = git.Repo(_repo_root)
        _rem_commit = None
        _loc_commit = None
        _current_branch = None

        # Firstly get the current branch
        try:
            _current_branch = _repo.active_branch.name
            # Get the latest commit on the current branch locally
            _loc_commit = _repo.refs[_current_branch].commit.hexsha
        except (TypeError, IndexError) as e:
            if allow_dirty:
                click.echo(f"Warning: {' '.join(e.args)}")
            else:
                raise fdp_exc.FDPRepositoryError(" ".join(e.args))

        # Get the latest commit on this branch on remote

        try:
            if _current_branch:
                _rem_commit = (
                    _repo.remotes[remote_label].refs[_current_branch].commit.hexsha
                )
        except git.InvalidGitRepositoryError:
            raise fdp_exc.FDPRepositoryError(
                f"Location '{self._session_loc}' is not a valid git repository"
            )
        except ValueError:
            raise fdp_exc.FDPRepositoryError(
                f"Failed to retrieve latest commit for local repository '{self._session_loc}'",
                hint="Have any changes been committed in the project repository?",
            )
        except IndexError:
            _msg = f"Failed to find branch '{_current_branch}' on remote repository"
            if allow_dirty:
                click.echo(f"Warning: {_msg}")
            else:
                raise fdp_exc.FDPRepositoryError(_msg)

        # Commit match
        _com_match = _loc_commit == _rem_commit

        if not _com_match:
            if allow_dirty:
                click.echo("Warning: local git repository is ahead/behind remote")
            else:
                raise fdp_exc.FDPRepositoryError(
                    "Cannot run job, local git repository not level with "
                    f"remote '{remote_label}'"
                )
        if _repo.is_dirty():
            if allow_dirty:
                click.echo("Warning: running with uncommitted changes")
            else:
                raise fdp_exc.FDPRepositoryError(
                    "Cannot run job, git repository contains uncommitted changes"
                )

        return _repo.is_dirty() and _com_match

    def __enter__(self) -> None:
        """Method called when using 'with' statement."""
        return self

    def _load_configurations(self) -> None:
        """This ensures all configurations are read at the
        start of every session.
        """
        self._logger.debug("Loading CLI configurations.")

        if os.path.exists(fdp_com.global_fdpconfig()):
            self._global_config = fdp_conf.read_global_fdpconfig()
        if os.path.exists(fdp_com.local_fdpconfig(self._session_loc)):
            self._local_config = fdp_conf.read_local_fdpconfig(self._session_loc)

    def reset_staging(self) -> None:
        """Reset all staged items"""
        self._stager.reset_staged()

    def change_staging_state(
        self, identifier: str, type_to_stage: str = "data_product", stage: bool = True
    ) -> None:
        """Change the staging status of a given run

        Parameters
        ----------
        job_to_stage : str
            uuid of run to add to staging
        stage : bool, optional
            whether to stage/unstage run, by default True (staged)
        """
        self.check_is_repo()
        if type_to_stage == "data_product":
            self._stager.change_stage_status(identifier, type_to_stage, stage)
        else:
            self._stager.change_job_stage_status(identifier, stage)

    def remove_job(self, job_id: str, cached: bool = False) -> None:
        """Remove a job from tracking

        Parameters
        ----------
        file_name : str
            path of file to be removed
        cached : bool, optional
            remove from tracking but not from system, by default False
        """
        self.check_is_repo()

        self._stager.remove_staging_entry(job_id)

    def add_remote(
        self, remote_url: str, token_file: str, label: str = "origin"
    ) -> None:
        """Add a remote to the list of remote URLs"""
        self.check_is_repo()
        if "registries" not in self._local_config:
            self._local_config["registries"] = {}
        if label in self._local_config["registries"]:
            raise fdp_exc.CLIConfigurationError(
                f"Registry remote '{label}' already exists."
            )
        self._local_config["registries"][label] = {
            "uri": remote_url,
            "token": token_file,
        }

    def remove_remote(self, label: str) -> None:
        """Remove a remote URL from the list of remotes by label"""
        self.check_is_repo()
        if "registries" not in self._local_config or label not in self._local_config:
            raise fdp_exc.CLIConfigurationError(
                f"No such entry '{label}' in available remotes"
            )
        del self._local_config[label]

    def modify_remote(self, label: str, url: str) -> None:
        """Update a remote URL for a given remote"""
        self.check_is_repo()
        if (
            "registries" not in self._local_config
            or label not in self._local_config["registries"]
        ):
            raise fdp_exc.CLIConfigurationError(
                f"No such entry '{label}' in available remotes"
            )
        self._local_config["registries"][label]["uri"] = url

    def clear_logs(self) -> None:
        """Delete all local run stdout logs

        This does NOT delete any information from the registry
        """
        _log_files = glob.glob(fdp_hist.history_directory(self._session_loc), "*.log")
        if _log_files:
            for log in _log_files:
                os.remove(log)

    def list_remotes(self, verbose: bool = False) -> typing.List[str]:
        """List the available RestAPI URLs"""
        self.check_is_repo()
        if "registries" not in self._local_config:
            return []
        _remote_print = []
        for remote, data in self._local_config["registries"].items():
            _out_str = f"[bold white]{remote}[/bold white]"
            if verbose:
                _out_str += f"\t[yellow]{data['uri']}[/yellow]"
            _remote_print.append(_out_str)
        rich.print("\n".join(_remote_print))
        return _remote_print

    def status_data_products(self) -> None:
        """Get the stageing status of DataProducts"""
        self._logger.debug("Getting DataProducts staging status")
        self.check_is_repo()

        self._stager.update_data_product_staging()
        _staged_data_products = self._stager.get_item_list(True, "data_product")
        _unstaged_data_products = self._stager.get_item_list(False, "data_product")

        if _staged_data_products:
            self.show_data_products(
                _staged_data_products,
                "Changes to be synchronized",
            )

        if _unstaged_data_products:
            self.show_data_products(
                _unstaged_data_products,
                "Data products not staged for synchronization:",
                style="red",
            )
            click.echo(
                rich.print('(use "fair add <DataProduct>..." to stage DataProducts)')
            )

        if not _unstaged_data_products and not _staged_data_products:
            click.echo("No DataProducts marked for tracking.")

    def show_data_products(
        self, data_products: typing.List[str], title: str, style="green"
    ) -> None:
        console = Console()
        table = Table(
            title=title,
            title_style="bold",
            title_justify="left",
            box=rich.box.SIMPLE,
        )
        table.add_column("Namespace", style=style, no_wrap=True)
        table.add_column("Name", style=style, no_wrap=True)
        table.add_column("Version", style=style, no_wrap=True)
        for i, data_product in enumerate(data_products):
            namespace, name, version = re.split("[:@]", data_product)
            table.add_row(namespace, name, version)
            if i == 9 and i != len(data_products) - 1:
                table.add_row(
                    f"+ {len(data_products) - i - 1} more...",
                    "",
                    "",
                )
                break
        click.echo(console.print(table))

    def status_jobs(self, verbose: bool = False) -> None:
        """Get the staging status of jobs"""
        self._logger.debug("Getting job staging status")
        self.check_is_repo()

        _staged_jobs = self._stager.get_item_list(True, "job")
        _unstaged_jobs = self._stager.get_item_list(False, "job")

        if _staged_jobs:
            click.echo("Changes to be synchronized:")
            click.echo("\tJobs:")
            for job in _staged_jobs:
                click.echo(click.style(f"\t\t{job}", fg="green"))
                _job_urls = self._stager.get_job_data(fdp_conf.get_local_uri(), job)
                if not verbose:
                    continue

                for key, value in _job_urls.items():
                    if not value:
                        continue
                    click.echo(click.style(f"\t\t\t{key}:", fg="green"))
                    if isinstance(value, list):
                        for url in value:
                            click.echo(click.style(f"\t\t\t\t{url}", fg="green"))
                    else:
                        click.echo(click.style(f"\t\t\t\t{value}", fg="green"))

        if _unstaged_jobs:
            click.echo("Changes not staged for synchronization:")
            click.echo('\t(use "fair add <job>..." to stage jobs)')

            click.echo("\tJobs:")

            for job in _unstaged_jobs:
                click.echo(click.style(f"\t\t{job}", fg="red"))
                _job_urls = self._stager.get_job_data(fdp_conf.get_local_uri(), job)

                if not verbose:
                    continue

                for key, value in _job_urls.items():
                    if not value:
                        continue
                    click.echo(
                        click.style(f"\t\t\t{key.replace('_', ' ').title()}:", fg="red")
                    )
                    if isinstance(value, list):
                        for url in value:
                            click.echo(click.style(f"\t\t\t\t{url}", fg="red"))
                    else:
                        click.echo(click.style(f"\t\t\t\t{value}", fg="red"))

        if not _unstaged_jobs and not _staged_jobs:
            click.echo("No jobs marked for tracking.")

    def make_starter_config(self, output_file_name: str = None) -> None:
        """Create a starter config.yaml"""
        if not output_file_name:
            output_file_name = os.path.join(self._session_loc, fdp_com.USER_CONFIG_FILE)
        if os.path.exists(output_file_name):
            click.echo(
                f"The user configuration file '{os.path.abspath(output_file_name)}'"
                " already exists, skipping creation."
            )
            return
        if "registries" not in self._local_config:
            raise fdp_exc.CLIConfigurationError(
                "Cannot generate user 'config.yaml'",
                hint="You need to set the remote URL"
                " by running: \n\n\tfair remote add <url>\n",
            )

        with open(output_file_name, "w") as f:
            _yaml_str = fdp_tpl.config_template.render(
                instance=self,
                data_dir=fdp_com.default_data_dir(),
                local_repo=os.path.abspath(fdp_com.find_fair_root(self._session_loc)),
            )
            _yaml_dict = yaml.safe_load(_yaml_str)

            yaml.dump(_yaml_dict, f, sort_keys=False)

    def _export_cli_configuration(self, output_file: str) -> None:
        _cli_config = fdp_conf.read_global_fdpconfig()
        _loc_config = fdp_conf.read_local_fdpconfig(self._session_loc)
        _cli_config["git"] = _loc_config["git"]
        _cli_config["registries"].update(_loc_config["registries"])
        _cli_config["user"].update(_loc_config["user"])
        with open(output_file, "w") as f:
            yaml.dump(_cli_config, f)

    def initialise(
        self,
        using: typing.Dict = None,
        registry: str = None,
        export_as: str = None,
    ) -> None:
        """Initialise an fair repository within the current location

        Parameters
        ----------
        using : str
            load from an existing global CLI configuration file
        """
        _fair_dir = os.path.abspath(
            os.path.join(self._session_loc, fdp_com.FAIR_FOLDER)
        )

        _first_time = not os.path.exists(fdp_com.global_fdpconfig())

        if self._testing:
            using = fdp_test.create_configurations(
                registry, fdp_com.find_git_root(os.getcwd()), os.getcwd()
            )

        if os.path.exists(_fair_dir):
            if export_as:
                self._export_cli_configuration(export_as)
                return
            click.echo("FAIR repository is already initialised.")
            return

        if not using:
            click.echo(
                "Initialising FAIR repository, setup will now ask for basic info:\n"
            )

        if not os.path.exists(_fair_dir):
            os.mkdir(_fair_dir)
            os.makedirs(fdp_com.session_cache_dir(), exist_ok=True)
            if using:
                self._validate_and_load_cli_config(using)
            self._stager.initialise()

        if not os.path.exists(fdp_com.global_fdpconfig()):
            try:
                self._global_config = fdp_conf.global_config_query(registry)
            except (fdp_exc.CLIConfigurationError, click.Abort) as e:
                self._clean_reset(_fair_dir, e)
            try:
                self._local_config = fdp_conf.local_config_query(
                    self._global_config, first_time_setup=_first_time
                )
            except (fdp_exc.CLIConfigurationError, click.Abort) as e:
                self._clean_reset(_fair_dir, e, True)
        elif not using:
            try:
                self._local_config = fdp_conf.local_config_query(self._global_config)
            except (fdp_exc.CLIConfigurationError, click.Abort) as e:
                self._clean_reset(_fair_dir, e, True)
        if not using:
            with open(fdp_com.local_fdpconfig(self._session_loc), "w") as f:
                yaml.dump(self._local_config, f)
            with open(fdp_com.global_fdpconfig(), "w") as f:
                yaml.dump(self._global_config, f)
        else:
            self._global_config = fdp_conf.read_global_fdpconfig()
            self._local_config = fdp_conf.read_local_fdpconfig(self._session_loc)

        if export_as:
            self._export_cli_configuration(export_as)

        fdp_serv.update_registry_post_setup(self._session_loc, _first_time)

        try:
            fdp_clivalid.LocalCLIConfig(**self._local_config)
        except pydantic.ValidationError as e:
            self._logger.debug(f"Local CLI validator returned: {e.json()}")
            self._clean_reset(_fair_dir, local_only=True)
            raise fdp_exc.InternalError(
                "Initialisation failed, validation of local CLI config file did not pass"
            )

        try:
            fdp_clivalid.GlobalCLIConfig(**self._global_config)
        except pydantic.ValidationError as e:
            self._logger.debug(f"Global CLI validator returned: {e.json()}")
            self._clean_reset(_fair_dir, local_only=False)
            raise fdp_exc.InternalError(
                "Initialisation failed, validation of global CLI config file did not pass"
            )

        click.echo(f"Initialised empty fair repository in {_fair_dir}")

    def _clean_reset(self, _fair_dir, e: Exception = None, local_only: bool = False):
        if not local_only:
            shutil.rmtree(fdp_com.session_cache_dir(), ignore_errors=True)
            shutil.rmtree(fdp_com.global_config_dir(), ignore_errors=True)
        shutil.rmtree(_fair_dir)
        if e:
            raise e

    def close_session(self) -> None:
        """Upon exiting, dump all configurations to file"""
        if not os.path.exists(os.path.join(self._session_loc, fdp_com.FAIR_FOLDER)):
            return

        if self._session_id:
            # Remove the session cache file
            _cache_addr = os.path.join(
                fdp_com.session_cache_dir(), f"{self._session_id}.run"
            )
            os.remove(_cache_addr)

        if os.path.exists(fdp_com.global_config_dir()):
            with open(fdp_com.global_fdpconfig(), "w") as f:
                yaml.dump(self._global_config, f)
        if os.path.exists(os.path.dirname(fdp_com.local_fdpconfig())):
            with open(fdp_com.local_fdpconfig(self._session_loc), "w") as f:
                yaml.dump(self._local_config, f)

    def _validate_and_load_cli_config(self, cli_config: typing.Dict):
        _exp_keys = ["registries", "namespaces", "user", "git"]

        for key in _exp_keys:
            if key not in cli_config:
                self.purge(verbose=False)
                raise fdp_exc.CLIConfigurationError(
                    f"Expected key '{key}' in CLI configuration file"
                )

        for exp_reg in ["local", "origin"]:
            if exp_reg not in cli_config["registries"]:
                self.purge(verbose=False)
                raise fdp_exc.CLIConfigurationError(
                    f"Expected key 'registries:{exp_reg}' in CLI configuration file"
                )

        for name, reg in cli_config["registries"].items():
            if "data_store" not in reg:
                raise fdp_exc.CLIConfigurationError(
                    f"Expected key '{key}' for remote '{name}' " "in CLI configuration"
                )
            if name != "local" and "uri" not in reg:
                raise fdp_exc.CLIConfigurationError(
                    f"Expected key 'uri' for remote '{name}' " "in CLI configuration"
                )
            if name != "local" and "token" not in reg:
                raise fdp_exc.CLIConfigurationError(
                    f"Expected key 'token' for remote '{name}' " "in CLI configuration"
                )
            if name == "local" and "directory" not in reg:
                raise fdp_exc.CLIConfigurationError(
                    "Expected key 'directory' for local registry in CLI configuration"
                )

        _user_keys = ["email", "family_name", "given_names", "orcid", "uuid"]

        for key in _user_keys:
            if key not in cli_config["user"]:
                self.purge(verbose=False)
                raise fdp_exc.CLIConfigurationError(
                    f"Expected key 'user:{key}' in CLI configuration file"
                )

        if not cli_config["user"]["orcid"] and not cli_config["user"]["uuid"]:
            raise fdp_exc.CLIConfigurationError(
                "At least one of 'user:orcid' and 'user:uuid' must be provided "
                " in CLI configuration"
            )

        for key in ["local_repo", "remote"]:
            if key not in cli_config["git"]:
                self.purge(verbose=False)
                raise fdp_exc.CLIConfigurationError(
                    f"Expected key 'git:{key}' in CLI configuration"
                )

        _glob_cfg = copy.deepcopy(cli_config)
        _loc_cfg = copy.deepcopy(cli_config)
        del _glob_cfg["git"]
        if "description" in _glob_cfg:
            del _glob_cfg["description"]
        del _loc_cfg["registries"]["local"]

        with open(fdp_com.global_fdpconfig(), "w") as f:
            yaml.dump(_glob_cfg, f)

        with open(fdp_com.local_fdpconfig(self._session_loc), "w") as f:
            yaml.dump(_loc_cfg, f)

    def __exit__(self, *args) -> None:
        self.close_session()<|MERGE_RESOLUTION|>--- conflicted
+++ resolved
@@ -58,11 +58,8 @@
 import fair.staging as fdp_stage
 import fair.templates as fdp_tpl
 import fair.testing as fdp_test
-<<<<<<< HEAD
 import fair.logging as fdp_log
-=======
 import fair.configuration.validation as fdp_clivalid
->>>>>>> a39ed314
 
 
 class FAIR:
