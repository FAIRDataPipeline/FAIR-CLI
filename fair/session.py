#!/usr/bin/python3
# -*- coding: utf-8 -*-
"""
    Session
    =======

    Manage synchronisation of data and metadata relating to runs using the
    FAIR Data Pipeline system.

    Contents
    ========

    Classes
    -------

        FAIR - main class for performing synchronisations and executing jobs

    Misc Variables
    --------------

        __author__
        __license__
        __credits__
        __status__
        __copyright__

"""

__date__ = "2021-06-28"

import copy
import glob
import logging
import os
import pathlib
import shutil
import typing
import uuid

import click
import re
import rich
import git
import pydantic
import rich
import yaml
from rich.console import Console
from rich.table import Table

import fair.common as fdp_com
import fair.configuration as fdp_conf
import fair.exceptions as fdp_exc
import fair.history as fdp_hist
import fair.registry.server as fdp_serv
import fair.registry.sync as fdp_sync
import fair.registry.requests as fdp_req
import fair.staging as fdp_stage
import fair.templates as fdp_tpl
import fair.testing as fdp_test
import fair.user_config as fdp_user
import fair.configuration.validation as fdp_clivalid


class FAIR:
    """
    A class which provides the main interface for managing runs and data
    transfer between FAIR Data Pipeline registries.

    Methods are based around a user directory which is specified with locations
    being determined relative to the closest FAIR repository root folder (i.e.
    the closest location in the upper hierarchy containing a '.fair' folder).
    """

    _logger = logging.getLogger("FAIRDataPipeline.Session")

    def __init__(
        self,
        repo_loc: str,
        user_config: str = None,
        debug: bool = False,
        server_mode: fdp_serv.SwitchMode = fdp_serv.SwitchMode.NO_SERVER,
        server_port: int = 8000,
        allow_dirty: bool = False,
        testing: bool = False,
    ) -> None:
        """Initialise instance of FAIR sync tool

        All actions are performed relative to the specified folder after the
        local '.fair' directory for the repository has been located.

        A session is usually cached to ensure that the server is not shut down
        when a process is taking place. The exception is where the user
        explicitly requests for it to be started.

        Parameters
        ----------
        repo_loc : str
            location of FAIR repository to update
        user_config : str, optional
            alternative config.yaml user configuration file
        debug : bool, optional
            run in verbose mode
        server_mode : fair.registry.server.SwitchMode, optional
            stop/start server mode during session
        server_port : int, optional
            port to run local registry on, default is 8000
        allow_dirty : bool, optional
            allow runs with uncommitted changes, default is False
        testing : bool
            run in testing mode
        """
        if debug:
            logging.getLogger("FAIRDataPipeline").setLevel(logging.DEBUG)
        else:
            logging.getLogger("FAIRDataPipeline").setLevel(logging.CRITICAL)
        self._logger.debug("Starting new session.")
        self._testing = testing
        self._session_loc = repo_loc
        self._allow_dirty = allow_dirty
        self._logger.debug(f"Session location: {self._session_loc}")
        self._run_mode = server_mode
        self._stager: fdp_stage.Stager = fdp_stage.Stager(self._session_loc)
        self._session_id = (
            uuid.uuid4() if server_mode == fdp_serv.SwitchMode.CLI else None
        )
        self._session_config = None

        if user_config and not os.path.exists(user_config):
            raise fdp_exc.FileNotFoundError(
                f"Cannot launch session from configuration file '{user_config}', "
                "file not found."
            )

        self._session_config = fdp_user.JobConfiguration(user_config)


        if server_mode != fdp_serv.SwitchMode.NO_SERVER and not os.path.exists(
            fdp_com.registry_home()
        ):
            raise fdp_exc.RegistryError(
                f"User registry directory '{fdp_com.registry_home()}' was not found, this could "
                "mean the local registry has not been installed."
            )

        if not os.path.exists(fdp_com.global_config_dir()):
            self._logger.debug("Creating directory: %s", fdp_com.global_config_dir())
            os.makedirs(fdp_com.global_config_dir())
            assert os.path.exists(fdp_com.global_config_dir())

        # Initialise all configuration status dictionaries
        self._local_config: typing.Dict[str, typing.Any] = {}
        self._global_config: typing.Dict[str, typing.Any] = {}

        self._logger.debug(
            "Initialising session with:\n"
            "\tlocation       = %s\n"
            "\tsession_config = %s\n"
            "\ttesting        = %s\n"
            "\trun_mode       = %s\n"
            "\tstaging_file   = %s\n"
            "\tsession_id     = %s\n",
            self._session_loc,
            user_config,
            self._testing,
            self._run_mode,
            self._stager._staging_file,
            self._session_id,
        )

        self._load_configurations()

        self._setup_server(server_port)

    def purge(
        self,
        verbose: bool = True,
        global_cfg: bool = False,
        clear_data: bool = False,
        clear_all: bool = False,
    ) -> None:
        """Remove FAIR-CLI tracking from the given directory

        Parameters
        ==========
        global_cfg : bool, optional
            remove global directories, default is False
        verbose : bool, optional
            run in verbose mode, default is True
        clear_data : bool, optional
            remove the data directory (potentially dangerous), default is False
        clear_all : bool, optional
            remove all FAIR components from the system, overrides others, default is False
        """
        _root_dir = os.path.join(
            fdp_com.find_fair_root(self._session_loc), fdp_com.FAIR_FOLDER
        )
        if os.path.exists(_root_dir):
            if verbose:
                click.echo(f"Removing directory '{_root_dir}'")
            shutil.rmtree(_root_dir)
        if clear_all:
            try:
                if fdp_serv.check_server_running():
                    fdp_serv.stop_server()
            except (fdp_exc.FileNotFoundError, fdp_exc.CLIConfigurationError):
                click.echo(
                    "Warning: Unable to check if server is running, "
                    "you may need to manually terminate the Django process"
                )
            if verbose and os.path.exists(fdp_com.USER_FAIR_DIR):
                click.echo(f"Removing directory '{fdp_com.USER_FAIR_DIR}'")
            shutil.rmtree(fdp_com.USER_FAIR_DIR)
            return
        if clear_data:
            try:
                if verbose and os.path.exists(fdp_com.default_data_dir()):
                    click.echo(f"Removing directory '{fdp_com.default_data_dir()}'")
                if os.path.exists(fdp_com.default_data_dir()):
                    shutil.rmtree(fdp_com.default_data_dir())
            except FileNotFoundError:
                raise fdp_exc.FileNotFoundError(
                    "Cannot remove local data store, a global CLI configuration "
                    "is required to identify its location"
                )
        if global_cfg:
            if verbose:
                click.echo(f"Removing directory '{fdp_com.global_config_dir()}'")
            _global_dirs = fdp_com.global_config_dir()
            if os.path.exists(_global_dirs):
                shutil.rmtree(_global_dirs)

    def _setup_server(self, port: int) -> None:
        """Start or stop the server if required"""
        self._logger.debug(f"Running server setup for run mode {self._run_mode}")
        if self._run_mode == fdp_serv.SwitchMode.CLI:
            self._setup_server_cli_mode(port)
        elif self._run_mode == fdp_serv.SwitchMode.USER_START:
            self._setup_server_user_start(port)
        elif self._run_mode in [
            fdp_serv.SwitchMode.USER_STOP,
            fdp_serv.SwitchMode.FORCE_STOP,
        ]:
            self._stop_server()

    def _stop_server(self) -> None:
        _cache_addr = os.path.join(fdp_com.session_cache_dir(), "user.run")
        if not fdp_serv.check_server_running():
            raise fdp_exc.UnexpectedRegistryServerState("Server is not running.")
        if os.path.exists(_cache_addr):
            os.remove(_cache_addr)
        click.echo("Stopping local registry server.")
        if (
            os.listdir(fdp_com.session_cache_dir())
            and self._run_mode != fdp_serv.SwitchMode.FORCE_STOP
        ):
            raise fdp_exc.UnexpectedRegistryServerState(
                "Cannot stop registry, a process may still be running",
                hint="You can force stop using '--force'",
            )
        fdp_serv.stop_server(
            force=self._run_mode == fdp_serv.SwitchMode.FORCE_STOP,
        )

    def _setup_server_cli_mode(self, port: int) -> None:
        self.check_is_repo()
        _cache_addr = os.path.join(
            fdp_com.session_cache_dir(), f"{self._session_id}.run"
        )

        self._logger.debug("Checking for existing sessions")
        # If there are no session cache files start the server
        if not glob.glob(os.path.join(fdp_com.session_cache_dir(), "*.run")):
            self._logger.debug("No sessions found, launching server")
            fdp_serv.launch_server(port=port)

        self._logger.debug(f"Creating new session #{self._session_id}")

        if not os.path.exists(fdp_com.session_cache_dir()):
            raise fdp_exc.InternalError(
                "Failed to create session cache file, "
                f"expected cache directory '{fdp_com.session_cache_dir()}' to exist"
            )

        # Create new session cache file
        pathlib.Path(_cache_addr).touch()

    def _setup_server_user_start(self, port: int) -> None:
        if not os.path.exists(fdp_com.session_cache_dir()):
            os.makedirs(fdp_com.session_cache_dir())

        _cache_addr = os.path.join(fdp_com.session_cache_dir(), "user.run")

        if self._global_config and "registries" not in self._global_config:
            raise fdp_exc.CLIConfigurationError(
                "Cannot find server address in current configuration",
                hint="Is the current location a FAIR repository?",
            )

        if fdp_serv.check_server_running():
            raise fdp_exc.UnexpectedRegistryServerState("Server already running.")
        click.echo("Starting local registry server")
        pathlib.Path(_cache_addr).touch()
        fdp_serv.launch_server(port=port, verbose=True)

    def _pre_job_setup(self, remote: str = None) -> None:
        self._logger.debug("Running pre-job setup")
        self.check_is_repo()
        self._session_config.update_from_fair(
            fdp_com.find_fair_root(self._session_loc), remote
        )

    def _post_job_breakdown(self, add_run: bool = False) -> None:
        if add_run:
            self._logger.debug(f"Tracking job hash {self._session_config.hash}")

        self._logger.debug("Updating staging post-run")

        self._stager.update_data_product_staging()

        if add_run:
            # Automatically add the run to tracking but unstaged
            self._stager.add_to_staging(self._session_config.hash, "job")

        self._session_config.close_log()
    
    def push(self, remote: str = "origin"):
        self._pre_job_setup(remote)
        self._session_config.prepare(
            fdp_com.CMD_MODE.PUSH,
            allow_dirty=self._allow_dirty
        )
        _staged_data_products = self._stager.get_item_list(True, "data_product")

        if not _staged_data_products:
            click.echo("Nothing to push.")

        fdp_sync.sync_data_products(
            origin_uri=fdp_conf.get_local_uri(),
            dest_uri=fdp_conf.get_remote_uri(self._session_loc, remote),
            dest_token=fdp_conf.get_remote_token(self._session_loc, remote),
            origin_token=fdp_req.local_token(),
            remote_label=remote,
            data_products=_staged_data_products,
        )

        self._session_config.write_log_lines(
            [f"Pushing data products to remote '{remote}':"] +
            [f'\t- {data_product}' for data_product in _staged_data_products]
        )

        self._post_job_breakdown()

        # When push successful unstage data products again
        for data_product in _staged_data_products:
            self._stager.change_stage_status(data_product, "data_product", False)

    def pull(self, remote: str = "origin"):
        self._logger.debug("Performing pull on remote '%s'", remote)
        
        _remote_addr = fdp_conf.get_remote_uri(self._session_loc, remote)

        if not fdp_serv.check_server_running(_remote_addr):
            raise fdp_exc.UnexpectedRegistryServerState(
                f"Cannot perform pull from registry '{remote}' as the"
                f" server does not exist. Expected response from '{_remote_addr}'.",
                hint="Is your FAIR repository configured correctly?"
            )

        self._logger.debug("Retrieving namespaces from remote")

<<<<<<< HEAD
        fdp_sync.pull_all_namespaces(
            fdp_conf.get_local_uri(),
            fdp_conf.get_remote_uri(self._session_loc, remote),
            fdp_req.local_token(),
            fdp_conf.get_remote_token(self._session_loc, remote)
        )

=======
        try:
            fdp_sync.pull_all_namespaces(
                fdp_conf.get_local_uri(),
                fdp_conf.get_remote_uri(self._session_loc, remote),
                fdp_req.local_token(),
                fdp_conf.get_remote_token(self._session_loc, remote)
            )
        except fdp_exc.FileNotFoundError:
            self._logger.warning(
                "Cannot update namespaces from remote registry '%s', "
                "due to missing token",
                remote
            )
        except fdp_exc.UnexpectedRegistryServerState:
            self._logger.warning(
                "Could not update namespaces from remote registry '%s'",
                remote
            )
>>>>>>> b4ab6e37
        self._logger.debug("Performing pre-job setup")

        self._pre_job_setup(remote)

        self._session_config.prepare(
            fdp_com.CMD_MODE.PULL,
            allow_dirty=self._allow_dirty,
            remote_uri=fdp_conf.get_remote_uri(self._session_loc, remote),
            remote_token=fdp_conf.get_remote_token(self._session_loc, remote)
        )

        _readables = self._session_config.get_readables()

        self._session_config.write()

        self._logger.debug("Preparing to retrieve %s items", len(_readables))

        self._logger.debug("Pulling data products locally")

        # Only push data products if there are any to do so, this covers the
        # case whereby no remote has been setup and we just want to register
        # items on the local registry
        if _readables:
            fdp_sync.sync_data_products(
                origin_uri=fdp_conf.get_remote_uri(self._session_loc, remote),
                dest_uri=fdp_conf.get_local_uri(),
                dest_token=fdp_req.local_token(),
                origin_token=fdp_conf.get_remote_token(self._session_loc, remote),
                remote_label=remote,
                data_products=_readables,
                local_data_store=self._session_config.default_data_store
            )

            self._session_config.write_log_lines(
                [f"Pulled data products from remote '{remote}':"] +
                [f'\t- {data_product}' for data_product in _readables]
            )
        else:
            click.echo(f"No items to retrieve from remote '{remote}'.")

        self._logger.debug("Performing post-job breakdown")

        self._post_job_breakdown()

    def run(
        self,
        bash_cmd: str = "",
        passive: bool = False,
        allow_dirty: bool = False,
    ) -> str:
        """Execute a run using the given user configuration file"""
        self._pre_job_setup()

        self._session_config.prepare(
            fdp_com.CMD_MODE.PASS if passive else fdp_com.CMD_MODE.RUN,
            allow_dirty=self._allow_dirty
        )

        self._logger.debug("Setting up command execution")
        if bash_cmd:
            self._session_config.set_command(bash_cmd)
        
        self._session_config.setup_job_script()

        if allow_dirty:
            self._logger.debug("Allowing uncommitted changes during run.")

        # Only apply constraint for clean repository when executing a run
        if passive:
            allow_dirty = True

        self.check_git_repo_state(allow_dirty=allow_dirty)

        self._session_config.write()

        self._session_config.execute()

        self._post_job_breakdown(add_run=True)

        return self._session_config.hash

    def check_is_repo(self, location: str = None) -> None:
        """Check that the current location is a FAIR repository"""
        if not location:
            location = self._session_loc
        if not fdp_com.find_fair_root(location):
            raise fdp_exc.FDPRepositoryError(
                f"'{location}' is not a FAIR repository",
                hint="Run 'fair init' to initialise.",
            )

    def check_git_repo_state(
        self, remote_label: str = "origin", allow_dirty: bool = False
    ) -> bool:
        """Checks the git repository is clean and that local matches remote"""
        _repo_root = fdp_com.find_git_root(self._session_loc)
        _repo = git.Repo(_repo_root)
        _rem_commit = None
        _loc_commit = None
        _current_branch = None

        # Firstly get the current branch
        try:
            _current_branch = _repo.active_branch.name
            # Get the latest commit on the current branch locally
            _loc_commit = _repo.refs[_current_branch].commit.hexsha
        except (TypeError, IndexError) as e:
            if allow_dirty:
                click.echo(f"Warning: {' '.join(e.args)}")
            else:
                raise fdp_exc.FDPRepositoryError(" ".join(e.args))

        # Get the latest commit on this branch on remote

        try:
            if _current_branch:
                _rem_commit = (
                    _repo.remotes[remote_label].refs[_current_branch].commit.hexsha
                )
        except git.InvalidGitRepositoryError:
            raise fdp_exc.FDPRepositoryError(
                f"Location '{self._session_loc}' is not a valid git repository"
            )
        except ValueError:
            raise fdp_exc.FDPRepositoryError(
                f"Failed to retrieve latest commit for local repository '{self._session_loc}'",
                hint="Have any changes been committed in the project repository?",
            )
        except IndexError:
            _msg = f"Failed to find branch '{_current_branch}' on remote repository"
            if allow_dirty:
                click.echo(f"Warning: {_msg}")
            else:
                raise fdp_exc.FDPRepositoryError(_msg)

        # Commit match
        _com_match = _loc_commit == _rem_commit

        if not _com_match:
            if allow_dirty:
                click.echo("Warning: local git repository is ahead/behind remote")
            else:
                raise fdp_exc.FDPRepositoryError(
                    "Cannot run job, local git repository not level with "
                    f"remote '{remote_label}'"
                )
        if _repo.is_dirty():
            if allow_dirty:
                click.echo("Warning: running with uncommitted changes")
            else:
                raise fdp_exc.FDPRepositoryError(
                    "Cannot run job, git repository contains uncommitted changes"
                )

        return _repo.is_dirty() and _com_match

    def __enter__(self) -> None:
        """Method called when using 'with' statement."""
        return self

    def _load_configurations(self) -> None:
        """This ensures all configurations are read at the
        start of every session.
        """
        self._logger.debug("Loading CLI configurations.")

        if os.path.exists(fdp_com.global_fdpconfig()):
            self._global_config = fdp_conf.read_global_fdpconfig()
        if os.path.exists(fdp_com.local_fdpconfig(self._session_loc)):
            self._local_config = fdp_conf.read_local_fdpconfig(self._session_loc)

    def reset_staging(self) -> None:
        """Reset all staged items"""
        self._stager.reset_staged()

    def change_staging_state(
        self, identifier: str, type_to_stage: str = "data_product", stage: bool = True
    ) -> None:
        """Change the staging status of a given run

        Parameters
        ----------
        job_to_stage : str
            uuid of run to add to staging
        stage : bool, optional
            whether to stage/unstage run, by default True (staged)
        """
        self.check_is_repo()
        if type_to_stage == "data_product":
            self._stager.change_stage_status(identifier, type_to_stage, stage)
        else:
            self._stager.change_job_stage_status(identifier, stage)

    def remove_job(self, job_id: str, cached: bool = False) -> None:
        """Remove a job from tracking

        Parameters
        ----------
        file_name : str
            path of file to be removed
        cached : bool, optional
            remove from tracking but not from system, by default False
        """
        self.check_is_repo()

        self._stager.remove_staging_entry(job_id)

    def add_remote(
        self, remote_url: str, token_file: str, label: str = "origin"
    ) -> None:
        """Add a remote to the list of remote URLs"""
        self.check_is_repo()
        if "registries" not in self._local_config:
            self._local_config["registries"] = {}
        if label in self._local_config["registries"]:
            raise fdp_exc.CLIConfigurationError(
                f"Registry remote '{label}' already exists."
            )
        self._local_config["registries"][label] = {
            "uri": remote_url,
            "token": token_file,
        }

    def remove_remote(self, label: str) -> None:
        """Remove a remote URL from the list of remotes by label"""
        self.check_is_repo()
        if "registries" not in self._local_config or label not in self._local_config:
            raise fdp_exc.CLIConfigurationError(
                f"No such entry '{label}' in available remotes"
            )
        del self._local_config[label]

    def modify_remote(self, label: str, url: str) -> None:
        """Update a remote URL for a given remote"""
        self.check_is_repo()
        if (
            "registries" not in self._local_config
            or label not in self._local_config["registries"]
        ):
            raise fdp_exc.CLIConfigurationError(
                f"No such entry '{label}' in available remotes"
            )
        self._local_config["registries"][label]["uri"] = url

    def clear_logs(self) -> None:
        """Delete all local run stdout logs

        This does NOT delete any information from the registry
        """
        _log_files = glob.glob(fdp_hist.history_directory(self._session_loc), "*.log")
        if _log_files:
            for log in _log_files:
                os.remove(log)

    def list_remotes(self, verbose: bool = False) -> typing.List[str]:
        """List the available RestAPI URLs"""
        self.check_is_repo()
        if "registries" not in self._local_config:
            return []
        _remote_print = []
        for remote, data in self._local_config["registries"].items():
            _out_str = f"[bold white]{remote}[/bold white]"
            if verbose:
                _out_str += f"\t[yellow]{data['uri']}[/yellow]"
            _remote_print.append(_out_str)
        rich.print("\n".join(_remote_print))
        return _remote_print

    def status_data_products(self) -> None:
        """Get the stageing status of DataProducts"""
        self._logger.debug("Getting DataProducts staging status")
        self.check_is_repo()

        self._stager.update_data_product_staging()
        _staged_data_products = self._stager.get_item_list(True, "data_product")
        _unstaged_data_products = self._stager.get_item_list(False, "data_product")

        if _staged_data_products:
            self.show_data_products(
                _staged_data_products,
                "Changes to be synchronized",
            )

        if _unstaged_data_products:
            self.show_data_products(
                _unstaged_data_products,
                "Data products not staged for synchronization:",
                style="red",
            )
            click.echo(
                rich.print('(use "fair add <DataProduct>..." to stage DataProducts)')
            )

        if not _unstaged_data_products and not _staged_data_products:
            click.echo("No DataProducts marked for tracking.")

    def show_data_products(
        self, data_products: typing.List[str], title: str, style="green"
    ) -> None:
        console = Console()
        table = Table(
            title=title,
            title_style="bold",
            title_justify="left",
            box=rich.box.SIMPLE,
        )
        table.add_column("Namespace", style=style, no_wrap=True)
        table.add_column("Name", style=style, no_wrap=True)
        table.add_column("Version", style=style, no_wrap=True)
        for i, data_product in enumerate(data_products):
            namespace, name, version = re.split("[:@]", data_product)
            table.add_row(namespace, name, version)
            if i == 9 and i != len(data_products) - 1:
                table.add_row(
                    f"+ {len(data_products) - i - 1} more...",
                    "",
                    "",
                )
                break
        click.echo(console.print(table))

    def status_jobs(self, verbose: bool = False) -> None:
        """Get the staging status of jobs"""
        self._logger.debug("Getting job staging status")
        self.check_is_repo()

        _staged_jobs = self._stager.get_item_list(True, "job")
        _unstaged_jobs = self._stager.get_item_list(False, "job")

        if _staged_jobs:
            click.echo("Changes to be synchronized:")
            click.echo("\tJobs:")
            for job in _staged_jobs:
                click.echo(click.style(f"\t\t{job}", fg="green"))
                _job_urls = self._stager.get_job_data(fdp_conf.get_local_uri(), job)
                if not verbose:
                    continue

                for key, value in _job_urls.items():
                    if not value:
                        continue
                    click.echo(click.style(f"\t\t\t{key}:", fg="green"))
                    if isinstance(value, list):
                        for url in value:
                            click.echo(click.style(f"\t\t\t\t{url}", fg="green"))
                    else:
                        click.echo(click.style(f"\t\t\t\t{value}", fg="green"))

        if _unstaged_jobs:
            click.echo("Changes not staged for synchronization:")
            click.echo('\t(use "fair add <job>..." to stage jobs)')

            click.echo("\tJobs:")

            for job in _unstaged_jobs:
                click.echo(click.style(f"\t\t{job}", fg="red"))
                _job_urls = self._stager.get_job_data(fdp_conf.get_local_uri(), job)

                if not verbose:
                    continue

                for key, value in _job_urls.items():
                    if not value:
                        continue
                    click.echo(
                        click.style(f"\t\t\t{key.replace('_', ' ').title()}:", fg="red")
                    )
                    if isinstance(value, list):
                        for url in value:
                            click.echo(click.style(f"\t\t\t\t{url}", fg="red"))
                    else:
                        click.echo(click.style(f"\t\t\t\t{value}", fg="red"))

        if not _unstaged_jobs and not _staged_jobs:
            click.echo("No jobs marked for tracking.")

    def make_starter_config(self, output_file_name: str = None) -> None:
        """Create a starter config.yaml"""
        if not output_file_name:
            output_file_name = os.path.join(self._session_loc, fdp_com.USER_CONFIG_FILE)
        if os.path.exists(output_file_name):
            click.echo(
                f"The user configuration file '{os.path.abspath(output_file_name)}'"
                " already exists, skipping creation."
            )
            return
        if "registries" not in self._local_config:
            raise fdp_exc.CLIConfigurationError(
                "Cannot generate user 'config.yaml'",
                hint="You need to set the remote URL"
                " by running: \n\n\tfair remote add <url>\n",
            )

        with open(output_file_name, "w") as f:
            _yaml_str = fdp_tpl.config_template.render(
                instance=self,
                data_dir=fdp_com.default_data_dir(),
                local_repo=os.path.abspath(fdp_com.find_fair_root(self._session_loc)),
            )
            _yaml_dict = yaml.safe_load(_yaml_str)

            yaml.dump(_yaml_dict, f, sort_keys=False)

    def _export_cli_configuration(self, output_file: str) -> None:
        _cli_config = fdp_conf.read_global_fdpconfig()
        _loc_config = fdp_conf.read_local_fdpconfig(self._session_loc)
        _cli_config["git"] = _loc_config["git"]
        _cli_config["registries"].update(_loc_config["registries"])
        _cli_config["user"].update(_loc_config["user"])
        with open(output_file, "w") as f:
            yaml.dump(_cli_config, f)

    def initialise(
        self,
        using: typing.Dict = None,
        registry: str = None,
        export_as: str = None,
    ) -> None:
        """Initialise an fair repository within the current location

        Parameters
        ----------
        using : str
            load from an existing global CLI configuration file
        """
        _fair_dir = os.path.abspath(
            os.path.join(self._session_loc, fdp_com.FAIR_FOLDER)
        )

        _first_time = not os.path.exists(fdp_com.global_fdpconfig())

        if self._testing:
            using = fdp_test.create_configurations(
                registry, fdp_com.find_git_root(os.getcwd()), os.getcwd(),
                os.path.join(os.getcwd(), "data_store")
            )

        if os.path.exists(_fair_dir):
            if export_as:
                self._export_cli_configuration(export_as)
                return
            click.echo("FAIR repository is already initialised.")
            return

        if not using:
            click.echo(
                "Initialising FAIR repository, setup will now ask for basic info:\n"
            )

        if not os.path.exists(_fair_dir):
            os.mkdir(_fair_dir)
            os.makedirs(fdp_com.session_cache_dir(), exist_ok=True)
            if using:
                self._validate_and_load_cli_config(using)
            self._stager.initialise()

        if not os.path.exists(fdp_com.global_fdpconfig()):
            try:
                self._global_config = fdp_conf.global_config_query(registry)
            except (fdp_exc.CLIConfigurationError, click.Abort) as e:
                self._clean_reset(_fair_dir, e)
            try:
                self._local_config = fdp_conf.local_config_query(
                    self._global_config, first_time_setup=_first_time
                )
            except (fdp_exc.CLIConfigurationError, click.Abort) as e:
                self._clean_reset(_fair_dir, e, True)
        elif not using:
            try:
                self._local_config = fdp_conf.local_config_query(self._global_config)
            except (fdp_exc.CLIConfigurationError, click.Abort) as e:
                self._clean_reset(_fair_dir, e, True)
        if not using:
            with open(fdp_com.local_fdpconfig(self._session_loc), "w") as f:
                yaml.dump(self._local_config, f)
            with open(fdp_com.global_fdpconfig(), "w") as f:
                yaml.dump(self._global_config, f)
        else:
            self._global_config = fdp_conf.read_global_fdpconfig()
            self._local_config = fdp_conf.read_local_fdpconfig(self._session_loc)

        if export_as:
            self._export_cli_configuration(export_as)

        fdp_serv.update_registry_post_setup(self._session_loc, _first_time)

        try:
            fdp_clivalid.LocalCLIConfig(**self._local_config)
        except pydantic.ValidationError as e:
            self._logger.debug(f"Local CLI validator returned: {e.json()}")
            self._clean_reset(_fair_dir, local_only=True)
            raise fdp_exc.InternalError(
                "Initialisation failed, validation of local CLI config file did not pass"
            )

        try:
            fdp_clivalid.GlobalCLIConfig(**self._global_config)
        except pydantic.ValidationError as e:
            self._logger.debug(f"Global CLI validator returned: {e.json()}")
            self._clean_reset(_fair_dir, local_only=False)
            raise fdp_exc.InternalError(
                "Initialisation failed, validation of global CLI config file did not pass"
            )

        os.makedirs(fdp_hist.history_directory(self._session_loc), exist_ok=True)

        click.echo(f"Initialised empty fair repository in {_fair_dir}")

    def _clean_reset(self, _fair_dir, e: Exception = None, local_only: bool = False):
        if not local_only:
            shutil.rmtree(fdp_com.session_cache_dir(), ignore_errors=True)
            shutil.rmtree(fdp_com.global_config_dir(), ignore_errors=True)
        shutil.rmtree(_fair_dir)
        if e:
            raise e

    def close_session(self) -> None:
        """Upon exiting, dump all configurations to file"""
        if not os.path.exists(os.path.join(self._session_loc, fdp_com.FAIR_FOLDER)):
            return

        if self._session_id:
            # Remove the session cache file
            _cache_addr = os.path.join(
                fdp_com.session_cache_dir(), f"{self._session_id}.run"
            )
            os.remove(_cache_addr)

        if os.path.exists(fdp_com.global_config_dir()):
            with open(fdp_com.global_fdpconfig(), "w") as f:
                yaml.dump(self._global_config, f)
        if os.path.exists(os.path.dirname(fdp_com.local_fdpconfig())):
            with open(fdp_com.local_fdpconfig(self._session_loc), "w") as f:
                yaml.dump(self._local_config, f)

    def _validate_and_load_cli_config(self, cli_config: typing.Dict):
        _exp_keys = ["registries", "namespaces", "user", "git"]

        for key in _exp_keys:
            if key not in cli_config:
                self.purge(verbose=False)
                raise fdp_exc.CLIConfigurationError(
                    f"Expected key '{key}' in CLI configuration file"
                )

        for exp_reg in ["local", "origin"]:
            if exp_reg not in cli_config["registries"]:
                self.purge(verbose=False)
                raise fdp_exc.CLIConfigurationError(
                    f"Expected key 'registries:{exp_reg}' in CLI configuration file"
                )

        for name, reg in cli_config["registries"].items():
            if "data_store" not in reg:
                raise fdp_exc.CLIConfigurationError(
                    f"Expected key '{key}' for remote '{name}' " "in CLI configuration"
                )
            if name != "local" and "uri" not in reg:
                raise fdp_exc.CLIConfigurationError(
                    f"Expected key 'uri' for remote '{name}' " "in CLI configuration"
                )
            if name != "local" and "token" not in reg:
                raise fdp_exc.CLIConfigurationError(
                    f"Expected key 'token' for remote '{name}' " "in CLI configuration"
                )
            if name == "local" and "directory" not in reg:
                raise fdp_exc.CLIConfigurationError(
                    "Expected key 'directory' for local registry in CLI configuration"
                )

        _user_keys = ["email", "family_name", "given_names", "orcid", "uuid"]

        for key in _user_keys:
            if key not in cli_config["user"]:
                self.purge(verbose=False)
                raise fdp_exc.CLIConfigurationError(
                    f"Expected key 'user:{key}' in CLI configuration file"
                )

        if not cli_config["user"]["orcid"] and not cli_config["user"]["uuid"]:
            raise fdp_exc.CLIConfigurationError(
                "At least one of 'user:orcid' and 'user:uuid' must be provided "
                " in CLI configuration"
            )

        for key in ["local_repo", "remote"]:
            if key not in cli_config["git"]:
                self.purge(verbose=False)
                raise fdp_exc.CLIConfigurationError(
                    f"Expected key 'git:{key}' in CLI configuration"
                )

        _glob_cfg = copy.deepcopy(cli_config)
        _loc_cfg = copy.deepcopy(cli_config)
        del _glob_cfg["git"]
        if "description" in _glob_cfg:
            del _glob_cfg["description"]
        del _loc_cfg["registries"]["local"]

        with open(fdp_com.global_fdpconfig(), "w") as f:
            yaml.dump(_glob_cfg, f)

        with open(fdp_com.local_fdpconfig(self._session_loc), "w") as f:
            yaml.dump(_loc_cfg, f)

    def __exit__(self, *args) -> None:
        self.close_session()<|MERGE_RESOLUTION|>--- conflicted
+++ resolved
@@ -368,7 +368,6 @@
 
         self._logger.debug("Retrieving namespaces from remote")
 
-<<<<<<< HEAD
         fdp_sync.pull_all_namespaces(
             fdp_conf.get_local_uri(),
             fdp_conf.get_remote_uri(self._session_loc, remote),
@@ -376,26 +375,6 @@
             fdp_conf.get_remote_token(self._session_loc, remote)
         )
 
-=======
-        try:
-            fdp_sync.pull_all_namespaces(
-                fdp_conf.get_local_uri(),
-                fdp_conf.get_remote_uri(self._session_loc, remote),
-                fdp_req.local_token(),
-                fdp_conf.get_remote_token(self._session_loc, remote)
-            )
-        except fdp_exc.FileNotFoundError:
-            self._logger.warning(
-                "Cannot update namespaces from remote registry '%s', "
-                "due to missing token",
-                remote
-            )
-        except fdp_exc.UnexpectedRegistryServerState:
-            self._logger.warning(
-                "Could not update namespaces from remote registry '%s'",
-                remote
-            )
->>>>>>> b4ab6e37
         self._logger.debug("Performing pre-job setup")
 
         self._pre_job_setup(remote)
