--- conflicted
+++ resolved
@@ -58,11 +58,8 @@
 import fair.staging as fdp_stage
 import fair.templates as fdp_tpl
 import fair.testing as fdp_test
-<<<<<<< HEAD
 import fair.logging as fdp_log
-=======
 import fair.user_config as fdp_user
->>>>>>> d214012e
 import fair.configuration.validation as fdp_clivalid
 
 
@@ -176,24 +173,6 @@
 
         self._setup_server(server_port)
 
-<<<<<<< HEAD
-    def push(self, remote: str = "origin"):
-        _logs_dir = fdp_hist.history_directory(self._session_loc)
-        _now = datetime.datetime.now()
-        with fdp_log.JobLogger(_now, _logs_dir, 'fair push', self._session_loc) as out_log:
-            _staged_data_products = self._stager.get_item_list(True, "data_product")
-            for data_product in _staged_data_products:
-                out_log.append(f"Pushing '{data_product}'")
-            fdp_sync.push_data_products(
-                fdp_conf.get_local_uri(),
-                fdp_conf.get_remote_uri(self._session_loc, remote),
-                fdp_conf.get_remote_token(self._session_loc, remote),
-                _staged_data_products,
-            )
-            out_log.append("Push successful")
-
-=======
->>>>>>> d214012e
     def purge(
         self,
         verbose: bool = True,
