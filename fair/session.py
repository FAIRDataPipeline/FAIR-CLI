--- conflicted
+++ resolved
@@ -212,13 +212,8 @@
                     "Cannot remove local data store, a global CLI configuration "
                     "is required to identify its location"
                 )
-<<<<<<< HEAD
         if (global_cfg or clear_all):
             if verbose:
-=======
-        if global_cfg:
-            if verbose and os.path.exists(fdp_com.global_config_dir()):
->>>>>>> e7877776
                 click.echo(f"Removing directory '{fdp_com.global_config_dir()}'")
             _global_dirs = fdp_com.global_config_dir()
             if os.path.exists(_global_dirs):
