--- conflicted
+++ resolved
@@ -40,15 +40,9 @@
 @pytest.mark.requests
 @pytest.mark.dependency(name="post")
 def test_post(local_registry: conf.TestRegistry, mocker: pytest_mock.MockerFixture):
-<<<<<<< HEAD
-    mocker.patch('fair.common.registry_home', lambda: local_registry._install)
-    _name = 'Joe Bloggs'
-    _orcid = 'https://orcid.org/0000-0000-0000-0000'
-=======
     mocker.patch("fair.common.registry_home", lambda: local_registry._install)
     _name = "Joseph Bloggs"
     _orcid = "https://orcid.org/0000-0000-0000-0000"
->>>>>>> df4449d3
     with local_registry:
         _result = fdp_req.post(
             LOCAL_URL, "author", data={"name": _name, "identifier": _orcid}
