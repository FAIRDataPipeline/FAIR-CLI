import pytest
import os
import pathlib
import yaml
import re

import fair.common as fdp_com
<<<<<<< HEAD
import fair.session as fdp_s
import fair.server as fdp_serv
=======
>>>>>>> 6d58d053


@pytest.mark.session
@pytest.mark.dependency()
def test_initialise(no_init_session):

    no_init_session.initialise()
    assert os.path.exists(
        os.path.join(no_init_session._session_loc, fdp_com.FAIR_FOLDER)
    )


@pytest.mark.session
@pytest.mark.dependency()
def test_file_add(no_init_session):
    """Test staging of a file works.

    Expect that a new entry to be added matching relative file path of
    new file, and its status to be "True"
    """
    _staged_file = os.path.join(no_init_session._session_loc, "temp")
    pathlib.Path(_staged_file).touch()
    no_init_session.change_staging_state(_staged_file)
    no_init_session.close_session()
    assert yaml.safe_load(
        open(fdp_com.staging_cache(no_init_session._session_loc))
    )["../temp"]


@pytest.mark.session
def test_remote_list(no_init_session):
    no_init_session.make_starter_config()
    with open(fdp_com.local_fdpconfig(no_init_session._session_loc)) as f:
        _conf = yaml.safe_load(f)
    _res = no_init_session.list_remotes()
    _res = [re.findall(r'\](.+)\[', i)[0] for i in _res]
    assert sorted(['local', 'origin']) == sorted(_res)



@pytest.mark.session
@pytest.mark.dependency(depends=["test_file_add"])
def test_file_reset(no_init_session):
    """Test staging of a file works.

    Expect that a new entry to be added matching relative file path of
    new file, and its status to be "True"
    """
    _staged_file = os.path.join(no_init_session._session_loc, "temp")
    no_init_session.change_staging_state(_staged_file, False)
    no_init_session.close_session()
    assert not yaml.safe_load(
        open(fdp_com.staging_cache(no_init_session._session_loc))
    )["../temp"]
    no_init_session.change_staging_state(_staged_file, True)


@pytest.mark.session
@pytest.mark.dependency(depends=["test_file_reset"])
def test_file_remove_soft(no_init_session):
    _staged_file = os.path.join(no_init_session._session_loc, "temp")
    no_init_session.remove_file(_staged_file, cached=True)
    no_init_session.close_session()
    assert os.path.exists(_staged_file)
    assert "../temp" not in yaml.safe_load(
        open(fdp_com.staging_cache(no_init_session._session_loc))
    )


@pytest.mark.session
@pytest.mark.dependency(depends=["test_file_remove_soft"])
def test_file_remove(no_init_session):
    _staged_file = os.path.join(no_init_session._session_loc, "temp")
    no_init_session.change_staging_state(_staged_file)
    no_init_session.remove_file(_staged_file, cached=False)
    no_init_session.close_session()
    assert not os.path.exists(_staged_file)
    assert "../temp" not in yaml.safe_load(
        open(fdp_com.staging_cache(no_init_session._session_loc))
    )


@pytest.mark.session
def test_get_status(no_init_session, capfd):
    _tempdir = os.path.join(no_init_session._session_loc, "tempdir")
    os.makedirs(_tempdir)
    _staged_files = [os.path.join(_tempdir, f"temp_{i}") for i in range(5)]
    no_init_session.status()
    out, _ = capfd.readouterr()
    assert out == "Nothing marked for tracking.\n"
    for _staged in _staged_files:
        pathlib.Path(_staged).touch()
        no_init_session.change_staging_state(_staged)
    no_init_session.status()
    out, _ = capfd.readouterr()
    _expect = "Changes to be synchronized:\n\t\t"
    _expect += (
        "\n\t\t".join(
            f"../tempdir/{os.path.basename(file)}" for file in _staged_files
        )
        + "\n"
    )
    assert out == _expect
    for _staged in _staged_files:
        pathlib.Path(_staged).touch()
        no_init_session.change_staging_state(_staged, False)
    no_init_session.status()
    out, _ = capfd.readouterr()
    _expect = "Files not staged for synchronization:\n\t"
    _expect += '(use "fair add <file>..." to stage files)\n\t\t'
    _expect += (
        "\n\t\t".join(
            f"../tempdir/{os.path.basename(file)}" for file in _staged_files
        )
        + "\n"
    )
    assert out == _expect


@pytest.mark.session
@pytest.mark.dependency(depends=["test_initialise"])
def test_make_config(no_init_session):
    _cfg_yaml = os.path.join(no_init_session._session_loc, "config.yaml")
    os.remove(_cfg_yaml)
    no_init_session.make_starter_config()
    assert os.path.exists(_cfg_yaml)
    _config = yaml.safe_load(open(_cfg_yaml))
    _expected_meta_start = [
        "write_data_store",
        "default_input_namespace",
        "default_output_namespace",
        "description",
        "local_data_registry",
        "local_repo",
    ]
    for i in _expected_meta_start:
        assert i in _config["run_metadata"]
<|MERGE_RESOLUTION|>--- conflicted
+++ resolved
@@ -5,11 +5,6 @@
 import re
 
 import fair.common as fdp_com
-<<<<<<< HEAD
-import fair.session as fdp_s
-import fair.server as fdp_serv
-=======
->>>>>>> 6d58d053
 
 
 @pytest.mark.session
