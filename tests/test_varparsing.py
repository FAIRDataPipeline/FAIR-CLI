--- conflicted
+++ resolved
@@ -52,9 +52,3 @@
     assert _u_config['run_metadata']['conf_dir'] == os.getcwd()
     assert _u_config['run_metadata']['git_url'] == _other
     assert _u_config['read'][2]['user'] == _fake_name
-<<<<<<< HEAD
-
-    # If test is run over a minute boundary then it may fail
-    assert _now.strftime("%Y%m%d.%H") in str(_u_config['run_metadata']['datetime_fmt'])
-=======
->>>>>>> 6d58d053
