import logging
import os
import signal
import tempfile

import pytest
import pytest_fixture_config
import pytest_mock
import pytest_virtualenv
import yaml
import time

import fair.common as fdp_com
import fair.testing as fdp_test
import fair.registry.server as fdp_serv

from . import registry_install as test_reg

TEST_JOB_FILE_TIMESTAMP = "2021-10-11_10_0_0_100000"


logging.getLogger("FAIRDataPipeline").setLevel(logging.DEBUG)


@pytest.fixture(scope="session")
@pytest_fixture_config.yield_requires_config(
    pytest_virtualenv.FixtureConfig(
        virtualenv_executable="venv",
    ),
    ["virtualenv_executable"],
)
def session_virtualenv():
    """Function-scoped virtualenv in a temporary workspace.

    Methods
    -------
    run()                : run a command using this virtualenv's shell environment
    run_with_coverage()  : run a command in this virtualenv, collecting coverage
    install_package()    : install a package in this virtualenv
    installed_packages() : return a dict of installed packages

    Attributes
    ----------
    virtualenv (`path.path`)    : Path to this virtualenv's base directory
    python (`path.path`)        : Path to this virtualenv's Python executable
    easy_install (`path.path`)  : Path to this virtualenv's easy_install executable
    .. also inherits all attributes from the `workspace` fixture
    """
    venv = pytest_virtualenv.VirtualEnv()
    yield venv
    venv.teardown()


@pytest.fixture
def local_config(mocker: pytest_mock.MockerFixture):
    with tempfile.TemporaryDirectory() as tempg:
        os.makedirs(os.path.join(tempg, fdp_com.FAIR_FOLDER, "registry"))
        os.makedirs(os.path.join(tempg, fdp_com.FAIR_FOLDER, "sessions"))
        _gconfig_path = os.path.join(
            tempg, fdp_com.FAIR_FOLDER, fdp_com.FAIR_CLI_CONFIG
        )
        _cfgg = fdp_test.create_configurations(tempg, None, None, tempg, True)
        yaml.dump(_cfgg, open(_gconfig_path, "w"))
        mocker.patch(
            "fair.common.global_config_dir",
            lambda: os.path.dirname(_gconfig_path),
        )
        mocker.patch("fair.common.global_fdpconfig", lambda: _gconfig_path)

        with open(fdp_com.registry_session_port_file(), "w") as pf:
            pf.write("8001")

        with tempfile.TemporaryDirectory() as templ:
            os.makedirs(os.path.join(templ, fdp_com.FAIR_FOLDER))
            _lconfig_path = os.path.join(
                templ, fdp_com.FAIR_FOLDER, fdp_com.FAIR_CLI_CONFIG
            )
            _cfgl = fdp_test.create_configurations(templ, None, None, templ, True)
            yaml.dump(_cfgl, open(_lconfig_path, "w"))
            with open(
                os.path.join(templ, fdp_com.USER_CONFIG_FILE), "w"
            ) as conf:
                yaml.dump({"run_metadata": {}}, conf)
            mocker.patch("fair.common.find_fair_root", lambda *args: templ)
            yield (tempg, templ)


@pytest.fixture
def job_directory(mocker: pytest_mock.MockerFixture) -> str:
    with tempfile.TemporaryDirectory() as tempd:
        # Set default to point to temporary
        mocker.patch("fair.common.default_jobs_dir", lambda *args: tempd)

        # Create a mock job directory
        os.makedirs(os.path.join(tempd, TEST_JOB_FILE_TIMESTAMP))
        yield os.path.join(tempd, TEST_JOB_FILE_TIMESTAMP)


@pytest.fixture
def job_log(mocker: pytest_mock.MockerFixture) -> str:
    with tempfile.TemporaryDirectory() as tempd:
        # Set the log directory
        mocker.patch("fair.history.history_directory", lambda *args: tempd)

        # Create mock job log
        with open(
            os.path.join(tempd, f"job_{TEST_JOB_FILE_TIMESTAMP}.log"), "w"
        ) as out_f:
            out_f.write(
                """--------------------------------
 Commenced = Fri Oct 08 14:45:43 2021
 Author    = Interface Test <test@noreply>
 Command   = fair pull
--------------------------------
------- time taken 0:00:00.791088 -------"""
            )

        yield tempd


class RegistryTest:
    def __init__(self, install_loc: str, venv_dir: str, port: int = 8000):
        self._install = install_loc
        self._venv = os.path.join(venv_dir, ".env")
        self._process = None
        self._port = port
        if not os.path.exists(os.path.join(install_loc, "manage.py")):
            test_reg.install_registry(
                install_dir=install_loc, silent=True, venv_dir=self._venv
            )
        # Start then stop to generate key
        _process = test_reg.launch(
            self._install, silent=True, venv_dir=self._venv, port=self._port
        )
        while not os.path.exists(os.path.join(self._install, "token")):
            time.sleep(5)
        self._token = open(os.path.join(self._install, "token")).read().strip()
        assert self._token
        os.kill(_process.pid, signal.SIGTERM)

    def rebuild(self):
        test_reg.rebuild_local(
            os.path.join(self._venv, "bin", "python"), self._install
        )

    def __enter__(self):
        try:
            self._process = test_reg.launch(
                self._install, silent=True, venv_dir=self._venv, port=self._port
            )
<<<<<<< HEAD
=======
            self._token = (
                open(os.path.join(self._install, "token")).read().strip()
            )
>>>>>>> 7a9754f0
        except KeyboardInterrupt as e:
            os.kill(self._process.pid, signal.SIGTERM)
            raise e

    def __exit__(self, type, value, tb):
        os.kill(self._process.pid, signal.SIGTERM)
        self._process = None


@pytest.fixture(scope="session")
def local_registry(session_virtualenv: pytest_virtualenv.VirtualEnv):
    if fdp_serv.check_server_running('http://127.0.0.1:8000'):
        pytest.skip("Cannot run registry tests, a server is already running on port 8000")
    with tempfile.TemporaryDirectory() as tempd:
        session_virtualenv.env = test_reg.django_environ(session_virtualenv.env)
        yield RegistryTest(tempd, session_virtualenv.workspace, port=8000)


@pytest.fixture(scope="session")
def remote_registry(session_virtualenv: pytest_virtualenv.VirtualEnv):
    if fdp_serv.check_server_running('http://127.0.0.1:8001'):
        pytest.skip("Cannot run registry tests, a server is already running on port 8001")
    with tempfile.TemporaryDirectory() as tempd:
<<<<<<< HEAD
        session_virtualenv.env = test_reg.django_environ(session_virtualenv.env)
        yield RegistryTest(tempd, session_virtualenv.workspace, port=8001)
=======
        session_virtualenv.env = test_reg.django_environ(
            session_virtualenv.env
        )
        yield TestRegistry(tempd, session_virtualenv.workspace)
>>>>>>> 7a9754f0
<|MERGE_RESOLUTION|>--- conflicted
+++ resolved
@@ -148,12 +148,6 @@
             self._process = test_reg.launch(
                 self._install, silent=True, venv_dir=self._venv, port=self._port
             )
-<<<<<<< HEAD
-=======
-            self._token = (
-                open(os.path.join(self._install, "token")).read().strip()
-            )
->>>>>>> 7a9754f0
         except KeyboardInterrupt as e:
             os.kill(self._process.pid, signal.SIGTERM)
             raise e
@@ -177,12 +171,5 @@
     if fdp_serv.check_server_running('http://127.0.0.1:8001'):
         pytest.skip("Cannot run registry tests, a server is already running on port 8001")
     with tempfile.TemporaryDirectory() as tempd:
-<<<<<<< HEAD
         session_virtualenv.env = test_reg.django_environ(session_virtualenv.env)
-        yield RegistryTest(tempd, session_virtualenv.workspace, port=8001)
-=======
-        session_virtualenv.env = test_reg.django_environ(
-            session_virtualenv.env
-        )
-        yield TestRegistry(tempd, session_virtualenv.workspace)
->>>>>>> 7a9754f0
+        yield RegistryTest(tempd, session_virtualenv.workspace, port=8001)