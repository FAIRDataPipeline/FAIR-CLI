import os
import typing

import deepdiff
import pytest
import pytest_mock

import fair.configuration as fdp_conf
import fair.identifiers as fdp_id


@pytest.mark.configuration
def test_local_cli_config_read(local_config: typing.Tuple[str, str]):
    _read = fdp_conf.read_local_fdpconfig(local_config[1])
    assert _read["git"]["local_repo"] == os.path.join(local_config[1], "project")
    assert _read["namespaces"]["input"] == "testing"


@pytest.mark.configuration
def test_global_cli_config_read(local_config: typing.Tuple[str, str]):
    _read = fdp_conf.read_global_fdpconfig()
    assert _read["git"]["local_repo"] == os.path.join(local_config[0], "project")
    assert _read["namespaces"]["input"] == "testing"


@pytest.mark.configuration
def test_email_set(local_config: typing.Tuple[str, str]):
    TEST_EMAIL = "testemail@nowhere"
    TEST_EMAIL2 = "otheremail@nowhere"
    fdp_conf.set_email(local_config[1], TEST_EMAIL)
    assert fdp_conf.read_local_fdpconfig(local_config[1])["user"]["email"] == TEST_EMAIL
    assert fdp_conf.read_global_fdpconfig()["user"]["email"] != TEST_EMAIL
    fdp_conf.set_email(local_config[1], TEST_EMAIL2, True)
    assert (
        fdp_conf.read_local_fdpconfig(local_config[1])["user"]["email"] == TEST_EMAIL2
    )
    assert fdp_conf.read_global_fdpconfig()["user"]["email"] == TEST_EMAIL2


@pytest.mark.configuration
def test_user_set(local_config: typing.Tuple[str, str]):
    TEST_USER = "john smith"
    TEST_USER2 = "victor Chester bloggs"
    fdp_conf.set_user(local_config[1], TEST_USER)
    assert (
        fdp_conf.read_local_fdpconfig(local_config[1])["user"]["given_names"] == "John"
    )
    assert (
        fdp_conf.read_local_fdpconfig(local_config[1])["user"]["family_name"] == "Smith"
    )
    assert fdp_conf.read_global_fdpconfig()["user"]["given_names"] != "John"
    assert fdp_conf.read_global_fdpconfig()["user"]["family_name"] != "Smith"
    fdp_conf.set_user(local_config[1], TEST_USER2, True)
    assert (
        fdp_conf.read_local_fdpconfig(local_config[1])["user"]["given_names"]
        == "Victor Chester"
    )
    assert (
        fdp_conf.read_local_fdpconfig(local_config[1])["user"]["family_name"]
        == "Bloggs"
    )
    assert fdp_conf.read_global_fdpconfig()["user"]["given_names"] == "Victor Chester"
    assert fdp_conf.read_global_fdpconfig()["user"]["family_name"] == "Bloggs"


@pytest.mark.configuration
def test_get_user(local_config: typing.Tuple[str, str]):
    assert fdp_conf.get_current_user_name(local_config[1]) == ("Interface", "Test")


@pytest.mark.configuration
def test_get_remote_uri(local_config: typing.Tuple[str, str]):
    assert fdp_conf.get_remote_uri(local_config[1]) == "http://127.0.0.1:8001/api/"


@pytest.mark.configuration
def test_get_remote_token(local_config: typing.Tuple[str, str]):
    assert fdp_conf.get_remote_token(local_config[0]) == "t35tt0k3n"


@pytest.mark.configuration
def test_get_git_remote(local_config: typing.Tuple[str, str]):
    _proj_dir = os.path.join(local_config[0], "project")
    assert fdp_conf.get_session_git_remote(_proj_dir) == "origin"
    assert fdp_conf.get_session_git_remote(_proj_dir, True) == "git@notagit.com/nope"


@pytest.mark.configuration
def test_get_orcid(local_config: typing.Tuple[str, str]):
    assert (
        fdp_conf.get_current_user_uri(local_config[0])
        == f'{fdp_id.ID_URIS["orcid"]}000-0000-0000-0000'
    )


@pytest.mark.configuration
def test_get_uuid(local_config: typing.Tuple[str, str]):
    assert (
        fdp_conf.get_current_user_uuid(local_config[0])
        == "2ddb2358-84bf-43ff-b2aa-3ac7dc3b49f1"
    )


@pytest.mark.configuration
def test_registry_exists(
    mocker: pytest_mock.MockerFixture, local_config: typing.Tuple[str, str]
):
    mocker.patch("fair.registry.server.DEFAULT_REGISTRY_LOCATION", local_config[0])
    assert fdp_conf.check_registry_exists()
    assert fdp_conf.check_registry_exists(local_config[0])


@pytest.mark.configuration
def test_local_uri(local_config: typing.Tuple[str, str]):
    assert fdp_conf.get_local_uri() == "http://127.0.0.1:8000/api/"


@pytest.mark.configuration
def test_local_port(local_config: typing.Tuple[str, str]):
    assert fdp_conf.get_local_port() == 8000


@pytest.mark.configuration
def test_user_info(mocker: pytest_mock.MockerFixture):
    _namepaces = {"input": "ispace", "output": "jbloggs"}
    _override = {
        "Email": "jbloggs@nowhere.com",
        "Full Name": "Joseph Bloggs",
<<<<<<< HEAD
        "Default input namespace": _namepaces["input"],
        "Default output namespace": _namepaces["output"],
        "Use ID (ORCID/ROR/GRID)": "None",
=======
        "Default input namespace": _namepaces['input'],
        "Default output namespace": _namepaces['output'],
        "User ID system (ORCID/ROR/GRID/None)": "None"
>>>>>>> 7349d222
    }

    _orcid_override = {
        "family_name": "Bloggs",
        "given_names": "Joseph",
        "uuid": None,
        "email": _override["Email"],
    }
    _uuid_override = _orcid_override.copy()
    _uuid_override["uuid"] = "f45sasd832j234gjk"

    mocker.patch("click.prompt", lambda x, default=None: _override[x] or default)
    mocker.patch("uuid.uuid4", lambda: _uuid_override["uuid"])
    _noorc = fdp_conf._get_user_info_and_namespaces()

    _override["User ID system (ORCID/ROR/GRID/None)"] = "ORCID"
    _override["ORCID"] = "0000-0000-0000"

    mocker.patch("click.prompt", lambda x, default=None: _override[x] or default)
    mocker.patch("fair.identifiers.check_orcid", lambda *args: _orcid_override)
    _orc = fdp_conf._get_user_info_and_namespaces()

    _expect_noorc = {"user": _uuid_override, "namespaces": _namepaces}

    _expect_orcid = {"user": _orcid_override, "namespaces": _namepaces}

    assert not deepdiff.DeepDiff(_noorc, _expect_noorc)
    assert not deepdiff.DeepDiff(_orc, _expect_orcid)


@pytest.mark.configuration
def test_global_config_query(
    mocker: pytest_mock.MockerFixture, local_config: typing.Tuple[str, str]
):
    _override = {
        "Remote Data Storage Root": "",
        "Remote API Token File": os.path.join(local_config[0], "token.txt"),
        "Default Data Store": "data_store/",
        "Local Registry URL": "http://127.0.0.1:8001/api/",
        "Remote API URL": "http://127.0.0.1:8007/api/",
    }
    _default_user = {
        "family_name": "Bloggs",
        "given_names": "Joseph",
        "orcid": "0000-0000-0000-0000",
        "uuid": None,
        "email": "jbloggs@nowhere.com",
    }
    mocker.patch("fair.registry.server.launch_server", lambda *args, **kwargs: None)
    mocker.patch("fair.registry.server.stop_server", lambda *args, **kwargs: None)
    mocker.patch(
        "fair.registry.requests.local_token", lambda *args, **kwargs: "92342343243224"
    )
    mocker.patch("click.prompt", lambda x, default=None: _override[x] or default)
    mocker.patch("click.confirm", lambda *args, **kwargs: False)
    mocker.patch(
        "fair.configuration._get_user_info_and_namespaces", lambda: _default_user
    )

    _expected = {
        "registries": {
            "local": {
                "uri": _override["Local Registry URL"],
                "directory": local_config[0],
                "data_store": _override["Default Data Store"],
            },
            "origin": {
                "uri": _override["Remote API URL"],
                "token": _override["Remote API Token File"],
                "data_store": _override["Remote API URL"].replace("api", "data"),
            },
        }
    }
    _expected.update(_default_user)

    assert not deepdiff.DeepDiff(
        _expected, fdp_conf.global_config_query(local_config[0])
    )


@pytest.mark.configuration
def test_local_config_query(
    local_config: typing.Tuple[str, str], mocker: pytest_mock.MockerFixture
):

    # First check that the global setup is called when a global
    # configuration does not exist
    mock_gc = mocker.patch("fair.configuration.global_config_query")
    mocker.patch("click.prompt", lambda x, default=None: None)
    try:
        fdp_conf.local_config_query({})
    except AssertionError:
        mock_gc.assert_called_with()

    _glob_conf = {
        "user": {
            "family_name": "Bloggs",
            "given_names": "Joseph",
            "orcid": "0000-0000-0000-0000",
            "uuid": None,
            "email": "jbloggs@nowhere.com",
        },
        "registries": {
            "local": {
                "uri": "http://127.0.0.1:8001/api/",
                "directory": local_config[0],
                "data_store": "data_store/",
            },
            "origin": {
                "uri": "http://127.0.0.1:8007/api/",
                "token": os.path.join(local_config[0], "token.txt"),
                "data_store": "http://127.0.0.1:8007/data/",
            },
        },
        "namespaces": {"input": "ispace", "output": "jbloggs"},
    }

    mocker.patch("fair.configuration.global_config_query", lambda: _glob_conf)

    _override = {
        "Local Git repository": os.path.join(local_config[0], "project"),
        "Git remote name": "origin",
        "Remote API URL": "",
        "Remote API Token File": "",
        "Default output namespace": "",
        "Default input namespace": "",
    }

    mocker.patch("click.prompt", lambda x, default=None: _override[x] or default)

    _usr_config = fdp_conf.local_config_query(_glob_conf)

    _glob_conf["git"] = {
        "local_repo": os.path.join(local_config[0], "project"),
        "remote": "origin",
        "remote_repo": "git@notagit.com/nope",
    }
    del _glob_conf["registries"]["local"]

    assert not deepdiff.DeepDiff(_glob_conf, _usr_config)<|MERGE_RESOLUTION|>--- conflicted
+++ resolved
@@ -126,15 +126,9 @@
     _override = {
         "Email": "jbloggs@nowhere.com",
         "Full Name": "Joseph Bloggs",
-<<<<<<< HEAD
         "Default input namespace": _namepaces["input"],
         "Default output namespace": _namepaces["output"],
-        "Use ID (ORCID/ROR/GRID)": "None",
-=======
-        "Default input namespace": _namepaces['input'],
-        "Default output namespace": _namepaces['output'],
-        "User ID system (ORCID/ROR/GRID/None)": "None"
->>>>>>> 7349d222
+        "User ID system (ORCID/ROR/GRID/None)": "None",
     }
 
     _orcid_override = {
